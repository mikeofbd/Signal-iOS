<?xml version="1.0" encoding="UTF-8" standalone="no"?>
<<<<<<< HEAD
<document type="com.apple.InterfaceBuilder3.CocoaTouch.XIB" version="3.0" toolsVersion="4510" systemVersion="12F37" targetRuntime="iOS.CocoaTouch" propertyAccessControl="none">
    <dependencies>
        <deployment defaultVersion="1296" identifier="iOS"/>
=======
<document type="com.apple.InterfaceBuilder3.CocoaTouch.XIB" version="3.0" toolsVersion="4510" systemVersion="12F37" targetRuntime="iOS.CocoaTouch" propertyAccessControl="none" useAutolayout="YES">
    <dependencies>
        <deployment defaultVersion="1552" identifier="iOS"/>
>>>>>>> d32c0118
        <plugIn identifier="com.apple.InterfaceBuilder.IBCocoaTouchPlugin" version="3742"/>
    </dependencies>
    <objects>
        <placeholder placeholderIdentifier="IBFilesOwner" id="-1" userLabel="File's Owner" customClass="ViewController">
            <connections>
                <outlet property="cacheBenchmarksButton" destination="12" id="16"/>
<<<<<<< HEAD
                <outlet property="databaseBenchmarksButton" destination="8" id="17"/>
                <outlet property="view" destination="6" id="7"/>
=======
                <outlet property="view" destination="6" id="7"/>
                <outlet property="yapCollectionsDatabaseBenchmarksButton" destination="6aE-MS-o4r" id="p6d-8q-PgG"/>
                <outlet property="yapDatabaseBenchmarksButton" destination="8" id="XPy-ez-et3"/>
>>>>>>> d32c0118
            </connections>
        </placeholder>
        <placeholder placeholderIdentifier="IBFirstResponder" id="-2" customClass="UIResponder"/>
        <view clearsContextBeforeDrawing="NO" contentMode="scaleToFill" id="6">
            <rect key="frame" x="0.0" y="0.0" width="320" height="568"/>
            <autoresizingMask key="autoresizingMask" widthSizable="YES" heightSizable="YES"/>
            <subviews>
<<<<<<< HEAD
                <button opaque="NO" contentMode="scaleToFill" contentHorizontalAlignment="center" contentVerticalAlignment="center" buttonType="roundedRect" lineBreakMode="middleTruncation" id="8">
                    <rect key="frame" x="20" y="20" width="280" height="30"/>
                    <autoresizingMask key="autoresizingMask" flexibleMaxX="YES" flexibleMaxY="YES"/>
                    <state key="normal" title="Run Database Benchmarks">
=======
                <button opaque="NO" contentMode="scaleToFill" contentHorizontalAlignment="center" contentVerticalAlignment="center" buttonType="roundedRect" lineBreakMode="middleTruncation" translatesAutoresizingMaskIntoConstraints="NO" id="8">
                    <rect key="frame" x="20" y="44" width="280" height="30"/>
                    <autoresizingMask key="autoresizingMask" flexibleMaxX="YES" flexibleMaxY="YES"/>
                    <state key="normal" title="Run YapDatabase Benchmarks">
>>>>>>> d32c0118
                        <color key="titleShadowColor" white="0.5" alpha="1" colorSpace="calibratedWhite"/>
                    </state>
                    <state key="disabled">
                        <color key="titleColor" white="0.66666666666666663" alpha="1" colorSpace="calibratedWhite"/>
                    </state>
                    <connections>
<<<<<<< HEAD
                        <action selector="runDatabaseBenchmarks" destination="-1" eventType="touchUpInside" id="18"/>
                    </connections>
                </button>
                <button opaque="NO" contentMode="scaleToFill" contentHorizontalAlignment="center" contentVerticalAlignment="center" buttonType="roundedRect" lineBreakMode="middleTruncation" id="12">
                    <rect key="frame" x="20" y="58" width="280" height="30"/>
=======
                        <action selector="runYapDatabaseBenchmarks" destination="-1" eventType="touchUpInside" id="OPH-A7-j2Z"/>
                    </connections>
                </button>
                <button opaque="NO" contentMode="scaleToFill" contentHorizontalAlignment="center" contentVerticalAlignment="center" buttonType="roundedRect" lineBreakMode="headTruncation" translatesAutoresizingMaskIntoConstraints="NO" id="6aE-MS-o4r">
                    <rect key="frame" x="20" y="82" width="280" height="30"/>
                    <autoresizingMask key="autoresizingMask" flexibleMaxX="YES" flexibleMaxY="YES"/>
                    <state key="normal" title="Run YapCollectionsDatabase Benchmarks">
                        <color key="titleShadowColor" white="0.5" alpha="1" colorSpace="calibratedWhite"/>
                    </state>
                    <state key="disabled">
                        <color key="titleColor" white="0.66666666666666663" alpha="1" colorSpace="calibratedWhite"/>
                    </state>
                    <connections>
                        <action selector="runYapCollectionsDatabaseBenchmarks" destination="-1" eventType="touchUpInside" id="nnp-RP-MRm"/>
                    </connections>
                </button>
                <button opaque="NO" contentMode="scaleToFill" contentHorizontalAlignment="center" contentVerticalAlignment="center" buttonType="roundedRect" lineBreakMode="middleTruncation" translatesAutoresizingMaskIntoConstraints="NO" id="12">
                    <rect key="frame" x="20" y="120" width="280" height="30"/>
>>>>>>> d32c0118
                    <autoresizingMask key="autoresizingMask" flexibleMaxX="YES" flexibleMaxY="YES"/>
                    <state key="normal" title="Run Cache Benchmarks">
                        <color key="titleShadowColor" white="0.5" alpha="1" colorSpace="calibratedWhite"/>
                    </state>
                    <state key="disabled">
                        <color key="titleColor" white="0.66666666666666663" alpha="1" colorSpace="calibratedWhite"/>
                    </state>
                    <connections>
                        <action selector="runCacheBenchmarks" destination="-1" eventType="touchUpInside" id="19"/>
                    </connections>
                </button>
            </subviews>
            <color key="backgroundColor" white="0.75" alpha="1" colorSpace="custom" customColorSpace="calibratedWhite"/>
<<<<<<< HEAD
=======
            <constraints>
                <constraint firstItem="8" firstAttribute="leading" secondItem="6" secondAttribute="leading" constant="20" symbolic="YES" id="9"/>
                <constraint firstItem="8" firstAttribute="top" secondItem="6" secondAttribute="top" constant="44" id="10"/>
                <constraint firstAttribute="trailing" secondItem="8" secondAttribute="trailing" constant="20" symbolic="YES" id="11"/>
                <constraint firstItem="12" firstAttribute="leading" secondItem="6" secondAttribute="leading" constant="20" symbolic="YES" id="14"/>
                <constraint firstAttribute="trailing" secondItem="12" secondAttribute="trailing" constant="20" symbolic="YES" id="15"/>
                <constraint firstItem="12" firstAttribute="top" secondItem="6aE-MS-o4r" secondAttribute="bottom" constant="8" id="E8o-iy-wb8"/>
                <constraint firstItem="6aE-MS-o4r" firstAttribute="leading" secondItem="6" secondAttribute="leading" constant="20" id="KiC-Cn-PCg"/>
                <constraint firstAttribute="trailing" secondItem="6aE-MS-o4r" secondAttribute="trailing" constant="20" id="W0c-LI-FDZ"/>
                <constraint firstItem="6aE-MS-o4r" firstAttribute="top" secondItem="8" secondAttribute="bottom" constant="8" id="gKZ-F5-b6v"/>
            </constraints>
>>>>>>> d32c0118
            <simulatedStatusBarMetrics key="simulatedStatusBarMetrics"/>
            <simulatedScreenMetrics key="simulatedDestinationMetrics" type="retina4"/>
        </view>
    </objects>
</document><|MERGE_RESOLUTION|>--- conflicted
+++ resolved
@@ -1,27 +1,16 @@
 <?xml version="1.0" encoding="UTF-8" standalone="no"?>
-<<<<<<< HEAD
-<document type="com.apple.InterfaceBuilder3.CocoaTouch.XIB" version="3.0" toolsVersion="4510" systemVersion="12F37" targetRuntime="iOS.CocoaTouch" propertyAccessControl="none">
-    <dependencies>
-        <deployment defaultVersion="1296" identifier="iOS"/>
-=======
 <document type="com.apple.InterfaceBuilder3.CocoaTouch.XIB" version="3.0" toolsVersion="4510" systemVersion="12F37" targetRuntime="iOS.CocoaTouch" propertyAccessControl="none" useAutolayout="YES">
     <dependencies>
         <deployment defaultVersion="1552" identifier="iOS"/>
->>>>>>> d32c0118
         <plugIn identifier="com.apple.InterfaceBuilder.IBCocoaTouchPlugin" version="3742"/>
     </dependencies>
     <objects>
         <placeholder placeholderIdentifier="IBFilesOwner" id="-1" userLabel="File's Owner" customClass="ViewController">
             <connections>
                 <outlet property="cacheBenchmarksButton" destination="12" id="16"/>
-<<<<<<< HEAD
-                <outlet property="databaseBenchmarksButton" destination="8" id="17"/>
-                <outlet property="view" destination="6" id="7"/>
-=======
                 <outlet property="view" destination="6" id="7"/>
                 <outlet property="yapCollectionsDatabaseBenchmarksButton" destination="6aE-MS-o4r" id="p6d-8q-PgG"/>
                 <outlet property="yapDatabaseBenchmarksButton" destination="8" id="XPy-ez-et3"/>
->>>>>>> d32c0118
             </connections>
         </placeholder>
         <placeholder placeholderIdentifier="IBFirstResponder" id="-2" customClass="UIResponder"/>
@@ -29,30 +18,16 @@
             <rect key="frame" x="0.0" y="0.0" width="320" height="568"/>
             <autoresizingMask key="autoresizingMask" widthSizable="YES" heightSizable="YES"/>
             <subviews>
-<<<<<<< HEAD
-                <button opaque="NO" contentMode="scaleToFill" contentHorizontalAlignment="center" contentVerticalAlignment="center" buttonType="roundedRect" lineBreakMode="middleTruncation" id="8">
-                    <rect key="frame" x="20" y="20" width="280" height="30"/>
-                    <autoresizingMask key="autoresizingMask" flexibleMaxX="YES" flexibleMaxY="YES"/>
-                    <state key="normal" title="Run Database Benchmarks">
-=======
                 <button opaque="NO" contentMode="scaleToFill" contentHorizontalAlignment="center" contentVerticalAlignment="center" buttonType="roundedRect" lineBreakMode="middleTruncation" translatesAutoresizingMaskIntoConstraints="NO" id="8">
                     <rect key="frame" x="20" y="44" width="280" height="30"/>
                     <autoresizingMask key="autoresizingMask" flexibleMaxX="YES" flexibleMaxY="YES"/>
                     <state key="normal" title="Run YapDatabase Benchmarks">
->>>>>>> d32c0118
                         <color key="titleShadowColor" white="0.5" alpha="1" colorSpace="calibratedWhite"/>
                     </state>
                     <state key="disabled">
                         <color key="titleColor" white="0.66666666666666663" alpha="1" colorSpace="calibratedWhite"/>
                     </state>
                     <connections>
-<<<<<<< HEAD
-                        <action selector="runDatabaseBenchmarks" destination="-1" eventType="touchUpInside" id="18"/>
-                    </connections>
-                </button>
-                <button opaque="NO" contentMode="scaleToFill" contentHorizontalAlignment="center" contentVerticalAlignment="center" buttonType="roundedRect" lineBreakMode="middleTruncation" id="12">
-                    <rect key="frame" x="20" y="58" width="280" height="30"/>
-=======
                         <action selector="runYapDatabaseBenchmarks" destination="-1" eventType="touchUpInside" id="OPH-A7-j2Z"/>
                     </connections>
                 </button>
@@ -71,7 +46,6 @@
                 </button>
                 <button opaque="NO" contentMode="scaleToFill" contentHorizontalAlignment="center" contentVerticalAlignment="center" buttonType="roundedRect" lineBreakMode="middleTruncation" translatesAutoresizingMaskIntoConstraints="NO" id="12">
                     <rect key="frame" x="20" y="120" width="280" height="30"/>
->>>>>>> d32c0118
                     <autoresizingMask key="autoresizingMask" flexibleMaxX="YES" flexibleMaxY="YES"/>
                     <state key="normal" title="Run Cache Benchmarks">
                         <color key="titleShadowColor" white="0.5" alpha="1" colorSpace="calibratedWhite"/>
@@ -85,8 +59,6 @@
                 </button>
             </subviews>
             <color key="backgroundColor" white="0.75" alpha="1" colorSpace="custom" customColorSpace="calibratedWhite"/>
-<<<<<<< HEAD
-=======
             <constraints>
                 <constraint firstItem="8" firstAttribute="leading" secondItem="6" secondAttribute="leading" constant="20" symbolic="YES" id="9"/>
                 <constraint firstItem="8" firstAttribute="top" secondItem="6" secondAttribute="top" constant="44" id="10"/>
@@ -98,7 +70,6 @@
                 <constraint firstAttribute="trailing" secondItem="6aE-MS-o4r" secondAttribute="trailing" constant="20" id="W0c-LI-FDZ"/>
                 <constraint firstItem="6aE-MS-o4r" firstAttribute="top" secondItem="8" secondAttribute="bottom" constant="8" id="gKZ-F5-b6v"/>
             </constraints>
->>>>>>> d32c0118
             <simulatedStatusBarMetrics key="simulatedStatusBarMetrics"/>
             <simulatedScreenMetrics key="simulatedDestinationMetrics" type="retina4"/>
         </view>
